--- conflicted
+++ resolved
@@ -133,8 +133,6 @@
         val outputsItemsAndTargets = getOutputItemsAndTargets(chunk, outputItemCollector)
 
         registerOutputItems(outputConsumer, outputsItemsAndTargets)
-<<<<<<< HEAD
-=======
 
         val recompilationDecision: IncrementalCacheImpl.RecompilationDecision
         if (JpsUtils.isJsKotlinModule(chunk.representativeTarget())) {
@@ -142,9 +140,7 @@
         }
         else {
             recompilationDecision = updateKotlinIncrementalCache(compilationErrors, dirtyFilesHolder, incrementalCaches, outputsItemsAndTargets)
-            updateJavaMappings(chunk, compilationErrors, context, dirtyFilesHolder, filesToCompile, outputsItemsAndTargets)
-        }
->>>>>>> a9f90492
+        }
 
         if (compilationErrors) {
             return ABORT
