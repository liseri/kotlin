--- conflicted
+++ resolved
@@ -31,13 +31,9 @@
 import org.jetbrains.kotlin.psi.psiUtil.getQualifiedElement
 import org.jetbrains.kotlin.psi.psiUtil.startOffset
 
-<<<<<<< HEAD
 /*
 
-public object KotlinAddOrderEntryActionFactory : KotlinIntentionActionsFactory() {
-=======
 object KotlinAddOrderEntryActionFactory : KotlinIntentionActionsFactory() {
->>>>>>> 3a1663fe
     override fun doCreateActions(diagnostic: Diagnostic): List<IntentionAction> {
         val simpleExpression = diagnostic.psiElement as? KtSimpleNameExpression ?: return emptyList()
         val refElement = simpleExpression.getQualifiedElement()
